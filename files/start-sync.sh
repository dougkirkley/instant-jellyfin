#!/bin/bash
<<<<<<< HEAD
echo -e "$(crontab -l 2>/dev/null | grep -v jellyfin-s3-sync)\n*/5 * * * * /usr/bin/flock -x /bin/bash ~/jellyfin/scripts/s3sync.sh #jellyfin-s3-sync" | crontab -
=======
echo -e "$(crontab -l 2>/dev/null | grep -v jellyfin-s3-sync)\n*/5 * * * * /usr/bin/flock /bin/bash ~/jellyfin/scripts/s3sync.sh #jellyfin-s3-sync" | crontab -
>>>>>>> ed9dd84c
<|MERGE_RESOLUTION|>--- conflicted
+++ resolved
@@ -1,6 +1,2 @@
 #!/bin/bash
-<<<<<<< HEAD
-echo -e "$(crontab -l 2>/dev/null | grep -v jellyfin-s3-sync)\n*/5 * * * * /usr/bin/flock -x /bin/bash ~/jellyfin/scripts/s3sync.sh #jellyfin-s3-sync" | crontab -
-=======
-echo -e "$(crontab -l 2>/dev/null | grep -v jellyfin-s3-sync)\n*/5 * * * * /usr/bin/flock /bin/bash ~/jellyfin/scripts/s3sync.sh #jellyfin-s3-sync" | crontab -
->>>>>>> ed9dd84c
+echo -e "$(crontab -l 2>/dev/null | grep -v jellyfin-s3-sync)\n*/5 * * * * /usr/bin/flock /bin/bash ~/jellyfin/scripts/s3sync.sh #jellyfin-s3-sync" | crontab -